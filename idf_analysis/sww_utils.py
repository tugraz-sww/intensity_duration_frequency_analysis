import pytz
from datetime import tzinfo
import pandas as pd
from pandas.tseries.frequencies import to_offset
from pandas.tseries.offsets import _delta_to_tick as delta_to_freq
from pandas import DatetimeIndex, DateOffset, Timedelta

from .definitions import COL

__author__ = "David Camhy, Markus Pichler"
__copyright__ = "Copyright 2018, University of Technology Graz"
__credits__ = ["David Camhy", "Markus Pichler"]
__license__ = "MIT"
__version__ = "1.0.0"
__maintainer__ = "David Camhy, Markus Pichler"


class TimezoneError(Exception):
    """Some Error With a Timezone"""


def check_tz(timezone):
    """
    check the give timezone

    :param timezone:
    :type timezone: tzinfo | str
    :return:
    :rtype: tzinfo
    """
    if isinstance(timezone, str):
        try:
            return pytz.timezone(timezone)
        except:
            raise TimezoneError('"{}" is not a timezone or unknown'.format(timezone))
    # else:
    #     return timezone
    elif isinstance(timezone, tzinfo):
        return timezone
    else:
        raise TimezoneError('unknown timezone format: "{}"'.format(type(timezone)))


def remove_timezone(data):
    """
    convert the timezone to wintertime and then remove the timezone from the dataframe index, to not get in conflict
    with the plot functions

    Args:
        data (pandas.DataFrame | pandas.Series): data with datetimeindex 

    Returns:
        pandas.DataFrame | pandas.Series: data with datetimeindex without timezone
    """
    no_tz = data.copy()
    index = no_tz.index
    native_timezone = pytz.timezone('Etc/GMT-1')
    if index.tz is None:
        raise TimezoneError("Dataframe must have a timezone information")
    timezone = check_tz(native_timezone)
    idx = index.tz_convert(check_tz(timezone))
    no_tz.index = idx.tz_localize(None)
    return no_tz


########################################################################################################################
def guess_freq(date_time_index, default=pd.Timedelta(minutes=1)):
    """
    return most often frequency in the format [minutes]T eg: "1T" when the frequency is one minute

    :param DatetimeIndex date_time_index:
    :param Timedelta default:
    :rtype: DateOffset
    """

    # ---------------------------------
    def _get_freq(freq):
        if isinstance(freq, str):
            freq = to_offset(freq)

        return freq

    # ---------------------------------
    freq = date_time_index.freq
    if pd.notnull(freq):
        return _get_freq(freq)

    if not len(date_time_index) <= 3:
        freq = pd.infer_freq(date_time_index)  # 'T'

        if pd.notnull(freq):
            return _get_freq(freq)

        delta_series = date_time_index.to_series().diff(periods=1).fillna(method='backfill')
        counts = delta_series.value_counts()
        counts.drop(pd.Timedelta(minutes=0), errors='ignore')

        if counts.empty:
            delta = default
        else:
            delta = counts.index[0]
            if delta == pd.Timedelta(minutes=0):
                delta = default
    else:
        delta = default

    freq = delta_to_freq(delta)
    return _get_freq(freq)


########################################################################################################################
def year_delta(years):
    return pd.Timedelta(days=365.25 * years)


########################################################################################################################
def rain_events(series, ignore_rain_below=0, min_gap=pd.Timedelta(hours=4)):
    """
    get rain events as a table with start and end times

    :param series: rain series
    :type series: pd.Series

    :param ignore_rain_below: where it is considered as rain
    :type ignore_rain_below: float

    :param min_gap: 4 hours of no rain between events
    :type min_gap: pd.Timedelta

    :return: table of the rain events
    :rtype: pd.DataFrame
    """

    # best OKOSTRA adjustment with 0.0
    # by ignoring 0.1 mm the results are getting bigger

    # remove values below a from the database
    temp = series[series > ignore_rain_below].index.to_series()

    # 4 hours of no rain between events

    event_end = temp[temp.diff(periods=-1) < -min_gap]
    event_end = event_end.append(temp.tail(1), ignore_index=True)

    event_start = temp[temp.diff() > min_gap]
    event_start = event_start.append(temp.head(1), ignore_index=True)
    event_start = event_start.sort_values().reset_index(drop=True)

    events = pd.concat([event_start, event_end], axis=1, ignore_index=True)
    events.columns = [COL.START, COL.END]
    return events


########################################################################################################################
def agg_events(events, series, agg='sum'):
    """

    Args:
        events (pandas.DataFrame): table of events
        series (pandas.Series): time-series data
        agg (str | function): aggregation of time-series

    Returns:
        pandas.Series: result of function of every event
    """

    def _agg_event(event):
        return series[event[COL.START]:event[COL.END]].agg(agg)

    return events.apply(_agg_event, axis=1)


########################################################################################################################
def event_duration(events):
    """
    calculate the event duration

    Args:
        events (pandas.DataFrame): table of events with COL.START and COL.END times

    Returns:
        pandas.Series: duration of each event
    """
    return events[COL.END] - events[COL.START]


########################################################################################################################
def rain_bar_plot(rain, ax=None, color=None, reverse=False):
    """
    make a standard precipitation/rain plot

    Args:
        rain (pandas.Series):
        ax (matplotlib.axes.Axes):
        ylabel (str):
        color (str):
        reverse (bool):

    Returns:
        matplotlib.axes.Axes: rain plot
    """
    if color is None:
        color = '#1E88E5'

    ax = rain.plot(ax=ax, drawstyle='steps-mid', color=color, solid_capstyle='butt', solid_joinstyle='miter')
    ax.fill_between(rain.index, rain.values, 0, step='mid', zorder=1000, color=color)

    if reverse:
        # ax.set_ylim(top=0, bottom=rain.max() * 1.1)
        ax.set_ylim(bottom=0)
        ax.invert_yaxis()
    else:
        ax.set_ylim(bottom=0)
    return ax


########################################################################################################################
def resample_rain_series(series):
    """

    Args:
        series (pandas.Series):

    Returns:
        tuple[pandas.Series, int]: the resampled series AND the final frequency in minutes
    """
    resample_minutes = (
        (pd.Timedelta(hours=5), 1),
        (pd.Timedelta(hours=12), 2),
        (pd.Timedelta(days=1), 5),
        (pd.Timedelta(days=2), 10),
        (pd.Timedelta(days=3), 15),
        (pd.Timedelta(days=4), 20)
    )

    dur = series.index[-1] - series.index[0]

    minutes = 1
    for duration_limit, minutes in resample_minutes:
        if dur < duration_limit:
            break
    # print('resample_rain_series: ', dur, duration_limit, minutes)
<<<<<<< HEAD

    freq = guess_freq(series.index)
    if pd.Timedelta(minutes=minutes) < freq:
        return series, int(freq / pd.Timedelta(minutes=1))

    return series.resample(pd.Timedelta(minutes=minutes)).sum(), minutes


########################################################################################################################
def set_striped_background(ax, bg2='#f6f6f6'):
    """set another background-color between every second y-tick pair"""
    bg = ax.get_facecolor()
    ax.set_facecolor(bg2)
    ylim = ax.get_ylim()
    yticks = ax.get_yticks(minor=False)
    t = iter(yticks)
    for start in t:
        try:
            end = next(t)
        except:
            break
        ax.axhspan(start, end, color=bg)

    ax.set_ylim(ylim)
=======
    return series.resample('{}T'.format(minutes)).sum(), minutes
>>>>>>> 5ce6ebeb
<|MERGE_RESOLUTION|>--- conflicted
+++ resolved
@@ -211,6 +211,8 @@
         ax.invert_yaxis()
     else:
         ax.set_ylim(bottom=0)
+
+    set_striped_background(ax)
     return ax
 
 
@@ -234,19 +236,12 @@
     )
 
     dur = series.index[-1] - series.index[0]
-
     minutes = 1
     for duration_limit, minutes in resample_minutes:
         if dur < duration_limit:
             break
     # print('resample_rain_series: ', dur, duration_limit, minutes)
-<<<<<<< HEAD
-
-    freq = guess_freq(series.index)
-    if pd.Timedelta(minutes=minutes) < freq:
-        return series, int(freq / pd.Timedelta(minutes=1))
-
-    return series.resample(pd.Timedelta(minutes=minutes)).sum(), minutes
+    return series.resample('{}T'.format(minutes)).sum(), minutes
 
 
 ########################################################################################################################
@@ -264,7 +259,4 @@
             break
         ax.axhspan(start, end, color=bg)
 
-    ax.set_ylim(ylim)
-=======
-    return series.resample('{}T'.format(minutes)).sum(), minutes
->>>>>>> 5ce6ebeb
+    ax.set_ylim(ylim)